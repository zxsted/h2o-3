//
// The top-level h2o-3 project does not have any java pieces itself, but
// apply from the standard java.gradle so that 'gradle idea' generates IDE
// files with the right settings.
//
// The top-level jar file that gets produced is empty and not usable
// for anything.  Use the jar file produced by the h2o-assembly subproject.
//
apply from: 'gradle/java.gradle'

// For multiproject setup we have to apply release plugin here (we share same release number cross all modules)
if (project.hasProperty("doRelease")) {
    apply from: 'gradle/release.gradle'
}

// Print out time taken for each task so we find things that are slow.
apply from: 'gradle/timing.gradle'

// The build script settings to fetch plugins and put them on
// classpath
buildscript {
    repositories {
        mavenCentral()
        jcenter()
    }

    dependencies {
        classpath 'com.github.jengelman.gradle.plugins:shadow:1.2.1'
        classpath 'org.gradle.api.plugins:gradle-nexus-plugin:0.7.1'
        classpath 'com.github.townsfolk:gradle-release:1.2'
        classpath 'de.undercouch:gradle-download-task:1.1'
        classpath 'joda-time:joda-time:2.3'
        classpath 'com.adaptc.gradle:nexus-workflow:0.6'
<<<<<<< HEAD
	classpath "net.saliman:gradle-cobertura-plugin:2.2.7" // TEST for cobertura
=======
        classpath 'org.testng:testng:6.8'
>>>>>>> 33072f03
    }
}

//
// Common configuration
//
ext {
    //
    // All published projects - their artifacts are going to Maven central
    publishedProjects = [
      project(':h2o-core'),
      project(':h2o-algos'),
      project(':h2o-web'),
      project(':h2o-app'),
      project(':h2o-scala'),
      project(':h2o-persist-hdfs'),
      project(':h2o-genmodel')
    ]

    javaProjects = [
      project(':h2o-core'),
      project(':h2o-algos'),
      project(':h2o-web'),
      project(':h2o-app'),
      project(':h2o-persist-hdfs'),
      project(':h2o-test-integ'),
      project(':h2o-testng'),
      project(':h2o-genmodel')
    ]

    scalaProjects = [
      project(':h2o-scala')
    ]

    rProjects = [
      project(':h2o-r')
    ]

    pythonProjects = [
      project(':h2o-py')
    ]

    //
    // Versions of libraries shared cross all projects
    //
    junitVersion  = '4.11'
    jets3tVersion = '0.7.1'
    awsJavaSdkVersion = '1.8.3'

    //
    // H2O's REST API version
    //
    h2oRESTApiVersion = '3'
}

//
// For all projects (this and all subprojects) specify common properties and tasks
//
allprojects {
    group = 'ai.h2o'

    apply plugin: 'idea'
    apply plugin: 'eclipse'
    apply from: "$rootDir/gradle/artifacts.gradle"

    ext {
        isRelease = rootProject.hasProperty("doRelease")
    }
}

// Compute applyFindbugsPlugin property
// Gradle by default interpret boolean properties setup in config file as strings.
// Hence we need here string toBoolean call
def applyFindbugsPlugin = rootProject.hasProperty("runFindbugs") ? rootProject.runFindbugs.toBoolean() : false

// 
// Common configuration for all subprojects
//
subprojects {
    // All project inherits the same versioning number
    version = rootProject.version

    repositories {
        mavenCentral()
        maven {
          url "https://repository.cloudera.com/artifactory/cloudera-repos/"
        }
        maven {
          url "http://repo.hortonworks.com/content/repositories/releases/"
        }
        maven {
          url "http://repo.hortonworks.com/content/repositories/jetty-hadoop/"
        }
        maven {
          url "http://repository.mapr.com/maven/"
        }

        // mavenLocal()
    }
    // Publish artifacts - we should filter subproject in future but now apply publisher plugin
    // to all projects
    if (project in publishedProjects) {
      apply from: "$rootDir/gradle/publish.gradle"
    }

    apply from: "$rootDir/gradle/makeSupport.gradle"

    //
    // Early configuration of projects simplifies build resolution
    //

    // Configure Java projects
    if (project in javaProjects) {
        apply from: "$rootDir/gradle/java.gradle"
        apply from: "$rootDir/gradle/cp.gradle"
        // Include Findbugs only if the property is specified
        if (applyFindbugsPlugin) {
            apply from: "$rootDir/gradle/findbugs.gradle"
        }
    }

    // Configure Scala projects
    if (project in scalaProjects) {
        apply from: "$rootDir/gradle/scala.gradle"
        apply from: "$rootDir/gradle/cp.gradle"
    }

    if (project in rProjects) {
        apply from: "$rootDir/gradle/r.gradle"
    }

    if (project in pythonProjects) {
        apply from: "$rootDir/gradle/r.gradle"   // same plugins
    }
}

task wrapper(type: Wrapper) {
  gradleVersion = '2.3'
}

//
// Setup global properties shared by all projects
//
ext {
    // Collect all artifacts produced by all projects in this project - all "archives" artifacts
    allArchives = subprojects.findAll().inject(
            files(), { acc, pj -> 
          if (pj in publishedProjects)
            acc + pj.configurations.archives.allArtifacts.getFiles()
          else
            acc
    })
    // Collect all test artifacts
    allTestArchives = files() // filed lazily below

}

// After evaluation of all projects collect all artifacts produced by testArchives configuration
subprojects {
    afterEvaluate( { pj ->
        def testCnf = pj.configurations.findAll().find({ it.getName().equals("testArchives") })
        if (testCnf != null) allTestArchives = allTestArchives + testCnf.allArtifacts.getFiles()
    } )
}

// Include support for S3 syncing
apply from: "gradle/s3sync.gradle"

// This task is used by the Jenkins on test.h2o.ai.
//
// It creates a directory called 'target', copies everything to be released 
// there, and everything in that directory gets uploaded to S3.
//
// See ~jenkins/bin/buildh2odev.sh.
task buildH2oDevDist(type: Exec) {
    group='Dist'
    H2OBuildVersion bv = new H2OBuildVersion(rootDir, version);
    def projectVersion = bv.getProjectVersion()
    def branchName = bv.getBranch()
    def buildNumber = bv.getBuildNumber()
    def lastCommitHash = bv.getLastCommitHash()
    environment['PROJECT_VERSION'] = projectVersion
    environment['BRANCH_NAME'] = branchName
    environment['BUILD_NUMBER'] = buildNumber
    environment['LAST_COMMIT_HASH'] = lastCommitHash
    commandLine './make-dist.sh'
}

task dist(dependsOn: buildH2oDevDist) 

//
// Additional clean tasks to get squeaky clean.
//
task cleanH2oDistTmp(type: Delete) {
    delete "$rootDir/h2o-dist/tmp"
}

task cleanTarget(type: Delete) {
    delete "$rootDir/target"
}

clean.dependsOn cleanH2oDistTmp
clean.dependsOn cleanTarget

//
// Import project development profiles
//
apply from: "gradle/profiles.gradle"


//
// Tasks to generate code coverage report using Jacoco
// NOTE: As of now there isn't a way to merge tests reports from tests
//       that were run from h2o.jar with those run from other JAR files. 
//

apply plugin: 'jacoco'
ant.importBuild 'jacoco/instrument.xml'

repositories {
    mavenCentral()
}

task unpackJar(type: Sync) {
      FileTree jarRoot = zipTree("$rootDir/build/h2o.jar")
      def newDump = new File("$rootDir/build/jardump")
      if(newDump.exists()) {
  	newDump.deleteDir()
      }
      newDump.mkdirs()
      from jarRoot
      into newDump
      include "**/*.class"
}

//
// Generate a test report for all tests that are started from a shell script
// (Tests are ran from build.gradle in h2o-algos, h2o-core, and h2o-scala)
//
task jacocoShellReport (type: JacocoReport) {
    // String to help locate the directories of the source code
    String sourceDirEnd = "/src/main/java/"

    // Collect .exec files
    FileTree execLocation = fileTree(dir: "$rootDir", includes: ["h2o-algos/**/*.exec", "h2o-core/**/*.exec", "h2o-scala/**/*.exec"])
    executionData = execLocation

    // Collect source files
    FileTree sourceLocation = fileTree("$rootDir")
    sourceLocation.include ("**" + sourceDirEnd + "**")
    sourceLocation.each {File file ->
    	String fileDir = file.getParent() + "/"
	fileDir = fileDir.substring(0, (fileDir.lastIndexOf(sourceDirEnd) + sourceDirEnd.length()))
    	if (sourceDirectories == null) {
	   sourceDirectories = files(fileDir)
	} else {
           sourceDirectories = sourceDirectories + files(fileDir)
	}
    }

    // Collect class files
    FileTree classLocation = fileTree(dir: "$rootDir", include: "**/build/libs/**/*.jar", excludes: ["build/", "h2o-assembly/"])
    classDirectories = classLocation
    
    reports {
        xml.enabled true
	xml.destination "${buildDir}/reports/jacoco/algos-core-scala/xml"
        csv.enabled false
	html.enabled true
	html.destination "${buildDir}/reports/jacoco/algos-core-scala/html"
    }
}

//
// Generate a test report for all tests that are started from scripts/run.py
// (Tests are ran from build.gradle in h2o-test-integ, h2o-py, and h2o-r)
//
task jacocoRunReport (type: JacocoReport) {
    // String to help locate the directories of the source code
    String sourceDirEnd = "/src/main/java/"

    // Collect .exec files
    FileTree execLocation = fileTree(dir: "$rootDir", includes: ["py/testdir_multi_jvm/**/*.exec", "h2o-py/**/*.exec", "h2o-r/**/*.exec"])
    executionData = execLocation

    // Collect source files
    FileTree sourceLocation = fileTree("$rootDir")
    sourceLocation.include ("**" + sourceDirEnd + "**")
    sourceLocation.each {File file ->
    	String fileDir = file.getParent() + "/"
	fileDir = fileDir.substring(0, (fileDir.lastIndexOf(sourceDirEnd) + sourceDirEnd.length()))
    	if (sourceDirectories == null) {
	   sourceDirectories = files(fileDir)
	} else {
           sourceDirectories = sourceDirectories + files(fileDir)
	}
    }

    // Collect class files
    FileTree classLocation = fileTree("${buildDir}/jardump/")
    classDirectories = classLocation
    
    reports {
        xml.enabled true
	xml.destination "${buildDir}/reports/jacoco/test-integ/xml"
        csv.enabled false
	html.enabled true
	html.destination "${buildDir}/reports/jacoco/test-integ/html"
    }
}

task jacocoTestReport(overwrite: true)

task cleanCoverageData(type: Delete) {
    delete files("${buildDir}/jacoco_instrumented", "${buildDir}/jardump")
}

task cleanCoverageReports(type: Delete) {
    delete files("${buildDir}/reports/jacoco")
}

jacocoRunReport.dependsOn unpackJar
jacocoTestReport.dependsOn jacocoShellReport, jacocoRunReport

if (project.hasProperty("jacocoCoverage")) {
    test.dependsOn instrument
}<|MERGE_RESOLUTION|>--- conflicted
+++ resolved
@@ -31,11 +31,7 @@
         classpath 'de.undercouch:gradle-download-task:1.1'
         classpath 'joda-time:joda-time:2.3'
         classpath 'com.adaptc.gradle:nexus-workflow:0.6'
-<<<<<<< HEAD
-	classpath "net.saliman:gradle-cobertura-plugin:2.2.7" // TEST for cobertura
-=======
         classpath 'org.testng:testng:6.8'
->>>>>>> 33072f03
     }
 }
 
