package hex.tree;

import java.util.*;

import water.H2O;
import water.MemoryManager;
import water.util.IcedBitSet;

/**
   A Histogram, computed in parallel over a Vec.
   <p>
   Sums (and sums-of-squares) of binomials - 0 or 1.  Sums-of-squares==sums in this case.
   <p>
   @author Cliff Click
*/
public class DBinomHistogram extends DHistogram<DBinomHistogram> {
  public int _sums[]; // Sums (& square-sums since only 0 & 1 allowed), shared, atomically incremented

  public DBinomHistogram( String name, final int nbins, byte isInt, float min, float maxEx, long nelems ) {
    super(name,nbins,isInt,min,maxEx,nelems);
  }
  @Override boolean isBinom() { return true; }

  @Override public double mean(int b) {
    int n = _bins[b];
    return n>0 ? (double)_sums[b]/n : 0;
  }
  @Override public double var (int b) {
    int n = _bins[b];
    if( n<=1 ) return 0;
    return (_sums[b] - (double)_sums[b]*_sums[b]/n)/(n-1);
  }

  // Big allocation of arrays
  @Override void init0() {
    _sums = MemoryManager.malloc4(_nbin);
  }

  // Add one row to a bin found via simple linear interpolation.
  // Compute bin min/max.
  // Compute response mean & variance.
  @Override void incr0( int b, float y ) {
    water.util.AtomicUtils.IntArray.incr(_sums,b);
  }

  // Merge two equal histograms together.  Done in a F/J reduce, so no
  // synchronization needed.
  @Override void add0( DBinomHistogram dsh ) {
    water.util.ArrayUtils.add(_sums,dsh._sums);
  }

  // Compute a "score" for a column; lower score "wins" (is a better split).
  // Score is the sum of the MSEs when the data is split at a single point.
  // mses[1] == MSE for splitting between bins  0  and 1.
  // mses[n] == MSE for splitting between bins n-1 and n.
  @Override public DTree.Split scoreMSE( int col, int min_rows ) {
    final int nbins = nbins();
    assert nbins > 1;

    // Store indices from sort to determine group split later
    Integer idx[] = new Integer[nbins];
    for(int b = 0; b < nbins; b++) idx[b] = b;
    // Sort predictor levels in ascending order of mean response within each bin
    if(_isInt == 2 && _step == 1.0f && nbins >= 4) {
      final Double[] means = new Double[nbins];
      for(int b = 0; b < nbins; b++) means[b] = mean(b);
      Arrays.sort(idx, new Comparator<Integer>() {
        @Override public int compare(Integer o1, Integer o2) { return means[o1].compareTo(means[o2]); }
      });
    }

    // Compute mean/var for cumulative bins from 0 to nbins inclusive.
    long sums0[] = MemoryManager.malloc8(nbins+1);
    long   ns0[] = MemoryManager.malloc8(nbins+1);
    for( int b=1; b<=nbins; b++ ) {
      long m0 = sums0[b-1],  m1 = _sums[idx[b-1]];
      long k0 = ns0  [b-1],  k1 = _bins[idx[b-1]];
      if( k0==0 && k1==0 ) continue;
      sums0[b] = m0+m1;
      ns0  [b] = k0+k1;
    }
    long tot = ns0[nbins];
    // If we see zero variance, we must have a constant response in this
    // column.  Normally this situation is cut out before we even try to split,
    // but we might have NA's in THIS column...
    if( sums0[nbins] == 0 || sums0[nbins] == tot ) { assert isConstantResponse(); return null; }

    // Compute mean/var for cumulative bins from nbins to 0 inclusive.
    long sums1[] = MemoryManager.malloc8(nbins+1);
    long   ns1[] = MemoryManager.malloc8(nbins+1);
    for( int b=nbins-1; b>=0; b-- ) {
      long m0 = sums1[b+1],  m1 = _sums[idx[b]];
      long k0 = ns1  [b+1],  k1 = _bins[idx[b]];
      if( k0==0 && k1==0 ) continue;
      sums1[b] = m0+m1;
      ns1  [b] = k0+k1;
      assert ns0[b]+ns1[b]==tot;
    }

    // Now roll the split-point across the bins.  There are 2 ways to do this:
    // split left/right based on being less than some value, or being equal/
    // not-equal to some value.  Equal/not-equal makes sense for categoricals
    // but both splits could work for any integral datatype.  Do the less-than
    // splits first.
    int best=0;                         // The no-split
    float best_se0=Float.MAX_VALUE;   // Best squared error
    float best_se1=Float.MAX_VALUE;   // Best squared error
    byte equal=0;                // Ranged check
    for( int b=1; b<=nbins-1; b++ ) {
      if( _bins[idx[b]] == 0 ) continue; // Ignore empty splits
      if( ns0[b] < min_rows ) continue;
      if( ns1[b] < min_rows ) break; // ns1 shrinks at the higher bin#s, so if it fails once it fails always
      // We're making an unbiased estimator, so that MSE==Var.
      // Then Squared Error = MSE*N = Var*N
      //                    = (ssqs/N - mean^2)*N
      //                    = ssqs - N*mean^2
      //                    = ssqs - N*(sum/N)(sum/N)
      //                    = ssqs - sum^2/N
      // For binomial, ssqs == sum, so further reduces:
      //                    = sum  - sum^2/N
      float se0 = sums0[b];  se0 -= se0*se0/ns0[b];
      float se1 = sums1[b];  se1 -= se1*se1/ns1[b];
      if( (se0+se1 < best_se0+best_se1) || // Strictly less error?
          // Or tied MSE, then pick split towards middle bins
          (se0+se1 == best_se0+best_se1 &&
           Math.abs(b -(nbins>>1)) < Math.abs(best-(nbins>>1))) ) {
        best_se0 = se0;   best_se1 = se1;
        best = b;
      }
    }

    // If the min==max, we can also try an equality-based split
    if( _isInt > 0 && _step == 1.0f &&    // For any integral (not float) column
        _maxEx-_min > 2 ) { // Also need more than 2 (boolean) choices to actually try a new split pattern
      for( int b=1; b<=nbins-1; b++ ) {
        if( _bins[idx[b]] < min_rows ) continue; // Ignore too small splits
        long N =        ns0[b  ] + ns1[b+1];
        if( N < min_rows ) continue; // Ignore too small splits
<<<<<<< HEAD
        double sums = sums0[b  ]+sums1[b+1];
        double sumb = _sums[idx[b]  ];
        double si = sums - sums*sums/   N    ; // Left+right, excluding 'b'
        double sx = sumb - sumb*sumb/_bins[idx[b]]; // Just 'b'
=======
        float sums = sums0[b  ]+sums1[b+1];
        float sumb = _sums[b  ];
        float si = sums - sums*sums/   N    ; // Left+right, excluding 'b'
        float sx = sumb - sumb*sumb/_bins[b]; // Just 'b'
>>>>>>> f5f50bc4
        if( si+sx < best_se0+best_se1 ) { // Strictly less error?
          best_se0 = si;   best_se1 = sx;
          best = b;        equal = 1; // Equality check
        }
      }
    }

    if( best==0 ) return null;  // No place to split
    assert best > 0 : "Must actually pick a split "+best;
    float se = sums1[0] - sums1[0]*sums1[0]/ns1[0]; // Squared Error with no split
    long   n0 = equal == 0 ?   ns0[best] :   ns0[best]+  ns1[best+1];
<<<<<<< HEAD
    long   n1 = equal == 0 ?   ns1[best] : _bins[idx[best]]              ;
    double p0 = equal == 0 ? sums0[best] : sums0[best]+sums1[best+1];
    double p1 = equal == 0 ? sums1[best] : _sums[idx[best]]              ;
=======
    long   n1 = equal == 0 ?   ns1[best] : _bins[best]              ;
    float p0 = equal == 0 ? sums0[best] : sums0[best]+sums1[best+1];
    float p1 = equal == 0 ? sums1[best] : _sums[best]              ;
>>>>>>> f5f50bc4

    // For categorical predictors, set bits for levels grouped to right of split
    IcedBitSet bs = null;
    if( _isInt == 2 && _step == 1.0f && nbins >= 4 ) {
      throw H2O.unimpl();
      //// Store indices from sort to determine group split later
      //Integer idx[] = new Integer[nbins];
      //for(int b = 0; b < nbins; b++) idx[b] = b;
      //// Sort predictor levels in ascending order of mean response within each bin
      //final Float[] means = new Float[nbins];
      //for(int b = 0; b < nbins; b++) means[b] = mean(b);
      //Arrays.sort(idx, new Comparator<Integer>() {
      //    @Override public int compare(Integer o1, Integer o2) { return means[o1].compareTo(means[o2]); }
      //  });
      //
      //// Small cats: always use 4B to store and prepend offset # of zeros at front
      //// Big cats: save offset and store only nbins # of bits that are left after trimming
      //int offset = (int)_min;
      //if(_maxEx <= 32) {
      //  equal = 2;
      //  bs = new IcedBitSet(32);
      //  for(int i = best; i < nbins; i++)
      //    bs.set(idx[i] + offset);
      //  throw H2O.unimpl();     // TODO: fold offset into IcedBitSet
      //} else {
      //  equal = 3;
      //  bs = new IcedBitSet(nbins, offset);
      //  for(int i = best; i < nbins; i++)
      //    bs.set(idx[i]);
      //  throw H2O.unimpl();     // TODO: fold offset into IcedBitSet
      //}
    }
    return new DTree.Split(col,best,bs,equal,se,best_se0,best_se1,n0,n1,p0/n0,p1/n1);
  }

  @Override public long byteSize0() {
    return 8*1 +                // 1 more internal arrays
      24+_sums.length<<3;
  }
}<|MERGE_RESOLUTION|>--- conflicted
+++ resolved
@@ -103,8 +103,8 @@
     // but both splits could work for any integral datatype.  Do the less-than
     // splits first.
     int best=0;                         // The no-split
-    float best_se0=Float.MAX_VALUE;   // Best squared error
-    float best_se1=Float.MAX_VALUE;   // Best squared error
+    double best_se0=Float.MAX_VALUE;   // Best squared error
+    double best_se1=Float.MAX_VALUE;   // Best squared error
     byte equal=0;                // Ranged check
     for( int b=1; b<=nbins-1; b++ ) {
       if( _bins[idx[b]] == 0 ) continue; // Ignore empty splits
@@ -118,8 +118,8 @@
       //                    = ssqs - sum^2/N
       // For binomial, ssqs == sum, so further reduces:
       //                    = sum  - sum^2/N
-      float se0 = sums0[b];  se0 -= se0*se0/ns0[b];
-      float se1 = sums1[b];  se1 -= se1*se1/ns1[b];
+      double se0 = sums0[b];  se0 -= se0*se0/ns0[b];
+      double se1 = sums1[b];  se1 -= se1*se1/ns1[b];
       if( (se0+se1 < best_se0+best_se1) || // Strictly less error?
           // Or tied MSE, then pick split towards middle bins
           (se0+se1 == best_se0+best_se1 &&
@@ -136,17 +136,10 @@
         if( _bins[idx[b]] < min_rows ) continue; // Ignore too small splits
         long N =        ns0[b  ] + ns1[b+1];
         if( N < min_rows ) continue; // Ignore too small splits
-<<<<<<< HEAD
         double sums = sums0[b  ]+sums1[b+1];
         double sumb = _sums[idx[b]  ];
         double si = sums - sums*sums/   N    ; // Left+right, excluding 'b'
         double sx = sumb - sumb*sumb/_bins[idx[b]]; // Just 'b'
-=======
-        float sums = sums0[b  ]+sums1[b+1];
-        float sumb = _sums[b  ];
-        float si = sums - sums*sums/   N    ; // Left+right, excluding 'b'
-        float sx = sumb - sumb*sumb/_bins[b]; // Just 'b'
->>>>>>> f5f50bc4
         if( si+sx < best_se0+best_se1 ) { // Strictly less error?
           best_se0 = si;   best_se1 = sx;
           best = b;        equal = 1; // Equality check
@@ -158,15 +151,9 @@
     assert best > 0 : "Must actually pick a split "+best;
     float se = sums1[0] - sums1[0]*sums1[0]/ns1[0]; // Squared Error with no split
     long   n0 = equal == 0 ?   ns0[best] :   ns0[best]+  ns1[best+1];
-<<<<<<< HEAD
     long   n1 = equal == 0 ?   ns1[best] : _bins[idx[best]]              ;
     double p0 = equal == 0 ? sums0[best] : sums0[best]+sums1[best+1];
     double p1 = equal == 0 ? sums1[best] : _sums[idx[best]]              ;
-=======
-    long   n1 = equal == 0 ?   ns1[best] : _bins[best]              ;
-    float p0 = equal == 0 ? sums0[best] : sums0[best]+sums1[best+1];
-    float p1 = equal == 0 ? sums1[best] : _sums[best]              ;
->>>>>>> f5f50bc4
 
     // For categorical predictors, set bits for levels grouped to right of split
     IcedBitSet bs = null;
